#
# Expected Result: r2 = 1
#

<<<<<<< HEAD
                addi    r1 = r0, 64;
                call    5;
                nop     0;
                nop     0;
                .word   12;
                nop     0;
=======
                addi    r1 = r0, y;
                bs      x;
                nop     0;
                nop     0;
                .word   48;
x:              nop     0;
>>>>>>> c883d3c2
                nop     0;
                addi    r30 = r0, 20;
                callr   r1;
                nop     0;
                addi    r2 = r0, 7;
                halt;
                nop     0;
                nop     0;
                .word   20;
<<<<<<< HEAD
                add     r2 = r0, 1;
                ret     r30, r31;
=======
y:              add     r2 = r0, 1;
                ret;
>>>>>>> c883d3c2
                nop     0;
                nop     0;<|MERGE_RESOLUTION|>--- conflicted
+++ resolved
@@ -2,21 +2,12 @@
 # Expected Result: r2 = 1
 #
 
-<<<<<<< HEAD
-                addi    r1 = r0, 64;
-                call    5;
-                nop     0;
-                nop     0;
-                .word   12;
-                nop     0;
-=======
                 addi    r1 = r0, y;
-                bs      x;
+                call    x;
                 nop     0;
                 nop     0;
                 .word   48;
 x:              nop     0;
->>>>>>> c883d3c2
                 nop     0;
                 addi    r30 = r0, 20;
                 callr   r1;
@@ -26,12 +17,7 @@
                 nop     0;
                 nop     0;
                 .word   20;
-<<<<<<< HEAD
-                add     r2 = r0, 1;
+y:              add     r2 = r0, 1;
                 ret     r30, r31;
-=======
-y:              add     r2 = r0, 1;
-                ret;
->>>>>>> c883d3c2
                 nop     0;
                 nop     0;