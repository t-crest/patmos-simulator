//
//  This file is part of the Patmos Simulator.
//  The Patmos Simulator is free software: you can redistribute it and/or modify
//  it under the terms of the GNU General Public License as published by
//  the Free Software Foundation, either version 3 of the License, or
//  (at your option) any later version.
//
//  The Patmos Simulator is distributed in the hope that it will be useful,
//  but WITHOUT ANY WARRANTY; without even the implied warranty of
//  MERCHANTABILITY or FITNESS FOR A PARTICULAR PURPOSE.  See the
//  GNU General Public License for more details.
//
//  You should have received a copy of the GNU General Public License
//  along with the Patmos Simulator. If not, see <http://www.gnu.org/licenses/>.
//
//
// Core simulation loop of the Patmos Simulator.
//

#include "decoder.h"
#include "binary-formats.h"
#include "endian-conversion.h"
#include "instructions.h"
#include "loader.h"
#include "symbol.h"
#include "simulation-core.h"

#include <algorithm> 

namespace patmos
{
  decoder_t::instructions_t decoder_t::Instructions;
  
  unsigned int decoder_t::NOP_ID;

  decoder_t::decoder_t()
  {
    // initialize the known instructions and binary formats.
    initialize_instructions();
  }

  unsigned int decoder_t::decode(word_t iw, word_t imm, unsigned int slot,
                                 instruction_data_t &result)
  {
    bool matched = false;
    bool is_long = false;

    // check all known instructions
    for(instructions_t::const_iterator i(Instructions.begin()),
        ie(Instructions.end()); i != ie; i++)
    {
      const binary_format_t &fmt = *i->get<1>();
      if (fmt.matches(iw, slot))
      {
        // ensure that only one instruction type matches.
        assert(!matched);

        // decode the instruction
        result = fmt.decode_operands(iw, imm);

        // check slot assignment
        assert(!fmt.is_long() || slot == 0);

        matched = true;
        is_long = fmt.is_long();
      }
    }

    return matched ?
            (is_long ? 2 : 1) : 0;
  }

  unsigned int decoder_t::decode(word_t *iwp, instruction_data_t *result)
  {
    word_t iw = from_big_endian<big_word_t>(iwp[0]);
    word_t imm = from_big_endian<big_word_t>(iwp[1]);

    // decode first instruction of bundle
    unsigned int size = decode(iw, imm, 0, result[0]);
    if (size == 0)
    {
      // unknown instruction -- report error
      return 0;
    }
    else if (size == 2)
    {
      assert(iw < 0);

      // long instruction (ALUl) -- inject NOP in second pipeline
      result[1] = instruction_data_t();

      return 2;
    }
    else if (iw >= 0)
    {
      assert(size == 1);

      // short bundle -- inject NOP in second pipeline
      result[1] = instruction_data_t();

      return 1;
    }
    // decode second instruction of bundle
    else if (decode(imm, 0, 1, result[1]) == 1)
    {
      // two instructinos of the bundle decoded
      return 2;
    }
    else
    {
      // unknown instruction or invalid encoding? -- report error
      return 0;
    }

    // we should never get here
    assert(false);
    abort();
  }
  
  int decoder_t::decode(loader_t &loader, section_info_t &section,
                        symbol_map_t &sym, decoder_callback_t &cb)
  {
    patmos::word_t bundle[NUM_SLOTS];
    patmos::instruction_data_t id[NUM_SLOTS];
    
    unsigned fetch = NUM_SLOTS;

    uword_t offset = section.offset;
    uword_t end = offset + section.size;
    uword_t addr = section.addr;
    
    int ret = 0;
    
    while (offset < end + 4) {
        
      // read next bundle
      while (fetch)
      {
        for (unsigned i = 0; i < NUM_SLOTS - 1; i++) {
          bundle[i] = bundle[i+1];
        }
        
        bundle[NUM_SLOTS-1] = offset < end ? loader.read_word(offset) : 0;
        offset += 4;
        fetch--;
      }
      
      // decode bundle        
      int slots = decode(bundle, id);
      
      if (slots == 0) {
        std::cerr << boost::format("Unknown instruction in bundle: "
                          "0x%1$08x: 0x%2$08x\n")
                          % addr % bundle[0];
      }
      
      int rs = cb.process_bundle(addr, id, slots, sym);
      if (rs != 0) ret = rs;
      
      fetch = std::max(1, slots);
      
      addr += fetch * 4;      
    }
    
    return ret;
  }

  bool decoder_t::is_NOP(instruction_data_t *data) const
  {
    return data && data->I->ID == NOP_ID && data->OPS.ALUil.Rd == patmos::r0;
  }

  void decoder_t::initialize_instructions()
  {
    // initialization already done?
    if (!Instructions.empty())
      return;

#define MK_INSTR(name, format, opcode)                                         \
  {                                                                            \
    instruction_t *itmp = new i_ ## name ## _t();                              \
    itmp->ID = Instructions.size();                                            \
    itmp->Name = #name;                                                        \
    binary_format_t *ftmp = new format ## _format_t(*itmp, opcode);            \
    Instructions.push_back(boost::make_tuple(itmp, ftmp));                     \
  }

#define MK_NINSTR(classname, name, format, opcode)                             \
  {                                                                            \
    instruction_t *itmp = new i_ ## classname ## _t();                         \
    itmp->ID = Instructions.size();                                            \
    itmp->Name = #name;                                                        \
    binary_format_t *ftmp = new format ## _format_t(*itmp, opcode);            \
    Instructions.push_back(boost::make_tuple(itmp, ftmp));                     \
  }

#define MK_SINSTR(name, format, opcode)                                        \
  {                                                                            \
    instruction_t *itmp = new i_ ## name ## _t();                              \
    itmp->ID = Instructions.size();                                            \
    itmp->Name = #name;                                                        \
    binary_format_t *ftmp = new format ## _format_t(*itmp, opcode, true);      \
    Instructions.push_back(boost::make_tuple(itmp, ftmp));                     \
  }
#define MK_NINSTR_ALIAS(classname, name, format, opcode)

<<<<<<< HEAD
#define MK_FINSTR(classname, name, format, opcode, flag)                       \
  {                                                                            \
    instruction_t *itmp = new i_ ## classname ## _t();                         \
    itmp->ID = Instructions.size();                                            \
    itmp->Name = #name;                                                        \
    binary_format_t *ftmp = new format ## _format_t(*itmp, opcode, flag);      \
    Instructions.push_back(boost::make_tuple(itmp, ftmp));                     \
  }

    // ALUi:
    MK_NINSTR(addil , addi , alui, 0)
    MK_NINSTR(subil , subi , alui, 1)
    
    // remember the ID of the SUBi instruction to detect NOPs
    NOP_ID = Instructions.size() - 1;
    
    MK_NINSTR(xoril , xori , alui, 2)
    MK_NINSTR(slil  , sli  , alui, 3)
    MK_NINSTR(sril  , sri  , alui, 4)
    MK_NINSTR(srail , srai , alui, 5)
    MK_NINSTR(oril  , ori  , alui, 6)
    MK_NINSTR(andil , andi , alui, 7)

    // ALUl:
    MK_NINSTR(addil  , addl  , alul,  0)
    MK_NINSTR(subil  , subl  , alul,  1)
    MK_NINSTR(xoril  , xorl  , alul,  2)
    MK_NINSTR(slil   , sll   , alul,  3)
    MK_NINSTR(sril   , srl   , alul,  4)
    MK_NINSTR(srail  , sral  , alul,  5)
    MK_NINSTR(oril   , orl   , alul,  6)
    MK_NINSTR(andil  , andl  , alul,  7)
    MK_INSTR (norl           , alul, 11)
    MK_INSTR (shaddl         , alul, 12)
    MK_INSTR (shadd2l        , alul, 13)

    // ALUr:
    MK_INSTR(add   , alur,  0)
    MK_INSTR(sub   , alur,  1)
    MK_INSTR(xor   , alur,  2)
    MK_INSTR(sl    , alur,  3)
    MK_INSTR(sr    , alur,  4)
    MK_INSTR(sra   , alur,  5)
    MK_INSTR(or    , alur,  6)
    MK_INSTR(and   , alur,  7)
    MK_INSTR(nor   , alur, 11)
    MK_INSTR(shadd , alur, 12)
    MK_INSTR(shadd2, alur, 13)

    // ALUm
    MK_INSTR(mul , alum, 0)
    MK_INSTR(mulu, alum, 1)

    // ALUc
    MK_INSTR(cmpeq  , aluc, 0)
    MK_INSTR(cmpneq , aluc, 1)
    MK_INSTR(cmplt  , aluc, 2)
    MK_INSTR(cmple  , aluc, 3)
    MK_INSTR(cmpult , aluc, 4)
    MK_INSTR(cmpule , aluc, 5)
    MK_INSTR(btest  , aluc, 6)

    // ALUci
    MK_INSTR(cmpieq  , aluci, 0)
    MK_INSTR(cmpineq , aluci, 1)
    MK_INSTR(cmpilt  , aluci, 2)
    MK_INSTR(cmpile  , aluci, 3)
    MK_INSTR(cmpiult , aluci, 4)
    MK_INSTR(cmpiule , aluci, 5)
    MK_INSTR(btesti  , aluci, 6)

    // ALUp
    MK_INSTR(por , alup,  6)
    MK_INSTR(pand, alup,  7)
    MK_INSTR(pxor, alup, 10)

    // SPC
    MK_NINSTR(spcw, wait, spcw, 0)
    MK_NINSTR(spct, mts , spct, 0)
    MK_NINSTR(spcf, mfs , spcf, 0)

    // LDT
    MK_SINSTR(lws , ldt,  0)
    MK_INSTR(lwl  , ldt,  1)
    MK_INSTR(lwc  , ldt,  2)
    MK_INSTR(lwm  , ldt,  3)
    MK_SINSTR(lhs , ldt,  4)
    MK_INSTR(lhl  , ldt,  5)
    MK_INSTR(lhc  , ldt,  6)
    MK_INSTR(lhm  , ldt,  7)
    MK_SINSTR(lbs , ldt,  8)
    MK_INSTR(lbl  , ldt,  9)
    MK_INSTR(lbc  , ldt, 10)
    MK_INSTR(lbm  , ldt, 11)
    MK_SINSTR(lhus, ldt, 12)
    MK_INSTR(lhul , ldt, 13)
    MK_INSTR(lhuc , ldt, 14)
    MK_INSTR(lhum , ldt, 15)
    MK_SINSTR(lbus, ldt, 16)
    MK_INSTR(lbul , ldt, 17)
    MK_INSTR(lbuc , ldt, 18)
    MK_INSTR(lbum , ldt, 19)

    MK_INSTR(dlwc , ldt, 20)
    MK_INSTR(dlwm , ldt, 21)
    MK_INSTR(dlhc , ldt, 22)
    MK_INSTR(dlhm , ldt, 23)
    MK_INSTR(dlbc , ldt, 24)
    MK_INSTR(dlbm , ldt, 25)
    MK_INSTR(dlhuc, ldt, 26)
    MK_INSTR(dlhum, ldt, 27)
    MK_INSTR(dlbuc, ldt, 28)
    MK_INSTR(dlbum, ldt, 29)

    // STT
    MK_SINSTR(sws, stt,  0)
    MK_INSTR(swl , stt,  1)
    MK_INSTR(swc , stt,  2)
    MK_INSTR(swm , stt,  3)
    MK_SINSTR(shs, stt,  4)
    MK_INSTR(shl , stt,  5)
    MK_INSTR(shc , stt,  6)
    MK_INSTR(shm , stt,  7)
    MK_SINSTR(sbs, stt,  8)
    MK_INSTR(sbl , stt,  9)
    MK_INSTR(sbc , stt, 10)
    MK_INSTR(sbm , stt, 11)

    // STCi
    MK_INSTR(sres  , stci, 0)
    MK_INSTR(sens  , stci, 1)
    MK_INSTR(sfree , stci, 2)
    MK_INSTR(sspill, stci, 3)

    // STCr
    MK_INSTR(sensr  , stcr, 1)
    MK_INSTR(sspillr, stcr, 3)

    // CFLi
    MK_FINSTR(call, callnd, cfli, 0, 0)
    MK_FINSTR(br  , brnd  , cfli, 1, 0)
    MK_FINSTR(brcf, brcfnd, cfli, 2, 0)
    // MK_FINSTR(trap, trap  , cfli, 3, 0)
    MK_FINSTR(call, call  , cfli, 0, 1)
    MK_FINSTR(br  , br    , cfli, 1, 1)
    MK_FINSTR(brcf, brcf  , cfli, 2, 1)

    // CFLri
    MK_FINSTR(ret, retnd, cflri, 0, 0)
    MK_FINSTR(ret, ret  , cflri, 0, 1)

    // CFLrs
    MK_FINSTR(callr, callrnd, cflrs, 0, 0)
    MK_FINSTR(brr  , brrnd  , cflrs, 1, 0)
    MK_FINSTR(callr, callr  , cflrs, 0, 1)
    MK_FINSTR(brr  , brr    , cflrs, 1, 1)

    // CFLrt
    MK_FINSTR(brcfr, brcfrnd, cflrt, 2, 0)
    MK_FINSTR(brcfr, brcfr  , cflrt, 2, 1)
=======
#include "instructions.inc"
>>>>>>> ee06362f
  }

  instruction_t &decoder_t::get_instruction(unsigned int ID)
  {
    instruction_t *result = Instructions[ID].get<0>();
    assert(result && result->ID == ID);
    return *result;
  }
}
<|MERGE_RESOLUTION|>--- conflicted
+++ resolved
@@ -204,7 +204,6 @@
   }
 #define MK_NINSTR_ALIAS(classname, name, format, opcode)
 
-<<<<<<< HEAD
 #define MK_FINSTR(classname, name, format, opcode, flag)                       \
   {                                                                            \
     instruction_t *itmp = new i_ ## classname ## _t();                         \
@@ -214,160 +213,7 @@
     Instructions.push_back(boost::make_tuple(itmp, ftmp));                     \
   }
 
-    // ALUi:
-    MK_NINSTR(addil , addi , alui, 0)
-    MK_NINSTR(subil , subi , alui, 1)
-    
-    // remember the ID of the SUBi instruction to detect NOPs
-    NOP_ID = Instructions.size() - 1;
-    
-    MK_NINSTR(xoril , xori , alui, 2)
-    MK_NINSTR(slil  , sli  , alui, 3)
-    MK_NINSTR(sril  , sri  , alui, 4)
-    MK_NINSTR(srail , srai , alui, 5)
-    MK_NINSTR(oril  , ori  , alui, 6)
-    MK_NINSTR(andil , andi , alui, 7)
-
-    // ALUl:
-    MK_NINSTR(addil  , addl  , alul,  0)
-    MK_NINSTR(subil  , subl  , alul,  1)
-    MK_NINSTR(xoril  , xorl  , alul,  2)
-    MK_NINSTR(slil   , sll   , alul,  3)
-    MK_NINSTR(sril   , srl   , alul,  4)
-    MK_NINSTR(srail  , sral  , alul,  5)
-    MK_NINSTR(oril   , orl   , alul,  6)
-    MK_NINSTR(andil  , andl  , alul,  7)
-    MK_INSTR (norl           , alul, 11)
-    MK_INSTR (shaddl         , alul, 12)
-    MK_INSTR (shadd2l        , alul, 13)
-
-    // ALUr:
-    MK_INSTR(add   , alur,  0)
-    MK_INSTR(sub   , alur,  1)
-    MK_INSTR(xor   , alur,  2)
-    MK_INSTR(sl    , alur,  3)
-    MK_INSTR(sr    , alur,  4)
-    MK_INSTR(sra   , alur,  5)
-    MK_INSTR(or    , alur,  6)
-    MK_INSTR(and   , alur,  7)
-    MK_INSTR(nor   , alur, 11)
-    MK_INSTR(shadd , alur, 12)
-    MK_INSTR(shadd2, alur, 13)
-
-    // ALUm
-    MK_INSTR(mul , alum, 0)
-    MK_INSTR(mulu, alum, 1)
-
-    // ALUc
-    MK_INSTR(cmpeq  , aluc, 0)
-    MK_INSTR(cmpneq , aluc, 1)
-    MK_INSTR(cmplt  , aluc, 2)
-    MK_INSTR(cmple  , aluc, 3)
-    MK_INSTR(cmpult , aluc, 4)
-    MK_INSTR(cmpule , aluc, 5)
-    MK_INSTR(btest  , aluc, 6)
-
-    // ALUci
-    MK_INSTR(cmpieq  , aluci, 0)
-    MK_INSTR(cmpineq , aluci, 1)
-    MK_INSTR(cmpilt  , aluci, 2)
-    MK_INSTR(cmpile  , aluci, 3)
-    MK_INSTR(cmpiult , aluci, 4)
-    MK_INSTR(cmpiule , aluci, 5)
-    MK_INSTR(btesti  , aluci, 6)
-
-    // ALUp
-    MK_INSTR(por , alup,  6)
-    MK_INSTR(pand, alup,  7)
-    MK_INSTR(pxor, alup, 10)
-
-    // SPC
-    MK_NINSTR(spcw, wait, spcw, 0)
-    MK_NINSTR(spct, mts , spct, 0)
-    MK_NINSTR(spcf, mfs , spcf, 0)
-
-    // LDT
-    MK_SINSTR(lws , ldt,  0)
-    MK_INSTR(lwl  , ldt,  1)
-    MK_INSTR(lwc  , ldt,  2)
-    MK_INSTR(lwm  , ldt,  3)
-    MK_SINSTR(lhs , ldt,  4)
-    MK_INSTR(lhl  , ldt,  5)
-    MK_INSTR(lhc  , ldt,  6)
-    MK_INSTR(lhm  , ldt,  7)
-    MK_SINSTR(lbs , ldt,  8)
-    MK_INSTR(lbl  , ldt,  9)
-    MK_INSTR(lbc  , ldt, 10)
-    MK_INSTR(lbm  , ldt, 11)
-    MK_SINSTR(lhus, ldt, 12)
-    MK_INSTR(lhul , ldt, 13)
-    MK_INSTR(lhuc , ldt, 14)
-    MK_INSTR(lhum , ldt, 15)
-    MK_SINSTR(lbus, ldt, 16)
-    MK_INSTR(lbul , ldt, 17)
-    MK_INSTR(lbuc , ldt, 18)
-    MK_INSTR(lbum , ldt, 19)
-
-    MK_INSTR(dlwc , ldt, 20)
-    MK_INSTR(dlwm , ldt, 21)
-    MK_INSTR(dlhc , ldt, 22)
-    MK_INSTR(dlhm , ldt, 23)
-    MK_INSTR(dlbc , ldt, 24)
-    MK_INSTR(dlbm , ldt, 25)
-    MK_INSTR(dlhuc, ldt, 26)
-    MK_INSTR(dlhum, ldt, 27)
-    MK_INSTR(dlbuc, ldt, 28)
-    MK_INSTR(dlbum, ldt, 29)
-
-    // STT
-    MK_SINSTR(sws, stt,  0)
-    MK_INSTR(swl , stt,  1)
-    MK_INSTR(swc , stt,  2)
-    MK_INSTR(swm , stt,  3)
-    MK_SINSTR(shs, stt,  4)
-    MK_INSTR(shl , stt,  5)
-    MK_INSTR(shc , stt,  6)
-    MK_INSTR(shm , stt,  7)
-    MK_SINSTR(sbs, stt,  8)
-    MK_INSTR(sbl , stt,  9)
-    MK_INSTR(sbc , stt, 10)
-    MK_INSTR(sbm , stt, 11)
-
-    // STCi
-    MK_INSTR(sres  , stci, 0)
-    MK_INSTR(sens  , stci, 1)
-    MK_INSTR(sfree , stci, 2)
-    MK_INSTR(sspill, stci, 3)
-
-    // STCr
-    MK_INSTR(sensr  , stcr, 1)
-    MK_INSTR(sspillr, stcr, 3)
-
-    // CFLi
-    MK_FINSTR(call, callnd, cfli, 0, 0)
-    MK_FINSTR(br  , brnd  , cfli, 1, 0)
-    MK_FINSTR(brcf, brcfnd, cfli, 2, 0)
-    // MK_FINSTR(trap, trap  , cfli, 3, 0)
-    MK_FINSTR(call, call  , cfli, 0, 1)
-    MK_FINSTR(br  , br    , cfli, 1, 1)
-    MK_FINSTR(brcf, brcf  , cfli, 2, 1)
-
-    // CFLri
-    MK_FINSTR(ret, retnd, cflri, 0, 0)
-    MK_FINSTR(ret, ret  , cflri, 0, 1)
-
-    // CFLrs
-    MK_FINSTR(callr, callrnd, cflrs, 0, 0)
-    MK_FINSTR(brr  , brrnd  , cflrs, 1, 0)
-    MK_FINSTR(callr, callr  , cflrs, 0, 1)
-    MK_FINSTR(brr  , brr    , cflrs, 1, 1)
-
-    // CFLrt
-    MK_FINSTR(brcfr, brcfrnd, cflrt, 2, 0)
-    MK_FINSTR(brcfr, brcfr  , cflrt, 2, 1)
-=======
 #include "instructions.inc"
->>>>>>> ee06362f
   }
 
   instruction_t &decoder_t::get_instruction(unsigned int ID)
